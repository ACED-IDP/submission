"""A setuptools based setup module.
See:
https://packaging.python.org/guides/distributing-packages-using-setuptools/
"""

from os import path

# Always prefer setuptools over distutils
from setuptools import setup, find_packages

here = path.abspath(path.dirname(__file__))

# Get the long description from the README file
with open(path.join(here, 'README.md'), encoding='utf-8') as f:
    long_description = f.read()

# Get the requirements from the requirements.txt file
with open(path.join(here, "requirements.txt"), encoding='utf-8') as f:
    requirements = [l_ for l_ in f.read().splitlines() if
                    not l_.startswith('#') and len(l_) > 0 and not l_.startswith('http')]

with open(path.join(here, "requirements.txt"), encoding='utf-8') as f:
    dependency_links = [l_ for l_ in f.read().splitlines() if l_.startswith('http')]

# Arguments marked as "Required" below must be included for upload to PyPI.
# Fields marked as "Optional" may be commented out.

setup(
    # This is the name of your project. The first time you publish this
    # package, this name will be registered for you. It will determine how
    # users can install this project, e.g.:
    #
    # $ pip install hop_etl
    #
    # And where it will live on PyPI: https://pypi.org/project/drs_downloader/
    #
    # There are some restrictions on what makes a valid project name
    # specification here:
    # https://packaging.python.org/specifications/core-metadata/#name
    name='aced_submission',  # Required

    # Versions should comply with PEP 440:
    # https://packaging.python.org/en/latest/single_source_version.html
<<<<<<< HEAD
    version='0.0.10rc13',  # Required
=======
    version='0.0.10rc12',  # Required
>>>>>>> 45857a0f

    # This is a one-line description or tagline of what your project does. This
    # corresponds to the "Summary" metadata field:
    # https://packaging.python.org/specifications/core-metadata/#summary
    description='Populate ACED commons from FHIR resources',
    # Optional

    # This field corresponds to the "Description" metadata field:
    # https://packaging.python.org/specifications/core-metadata/#description-optional
    long_description=long_description,  # Optional

    # Denotes that our long_description is in Markdown
    long_description_content_type='text/markdown',  # Optional (see note above)

    # Project's main homepage.
    url='https://github.com/ACED-IDP/aced_submission',  # Optional

    # This should be your name or the name of the organization which owns the
    # project.
    author='compbio',  # Optional


    # For a list of valid classifiers, see https://pypi.org/classifiers/
    classifiers=[  # Optional
        # How mature is this project? Common values are
        #   3 - Alpha
        #   4 - Beta
        #   5 - Production/Stable
        'Development Status :: 3 - Alpha',

        'Intended Audience :: Developers',
        'Topic :: Software Development :: Build Tools',

        'License :: OSI Approved :: MIT License',

        # Specify the Python versions you support here.
        'Programming Language :: Python :: 3.12',
    ],

    # This field adds keywords for your project which will appear on the
    # project page. What does your project relate to?
    #
    # Note that this is a string of words separated by whitespace, not a list.
    keywords='gen3 bioinformatics',  # Optional

    # You can just specify package directories manually here if your project is
    # simple. Or you can use find_packages().

    packages=find_packages(exclude=['contrib', 'docs', 'tests']),  # Required

    # Specify which Python versions you support. In contrast to the
    # 'Programming Language' classifiers above, 'pip install' will check this
    # and refuse to install the project if the version does not match. If you
    # do not support Python 2, you can simplify this to '>=3.5' or similar, see
    # https://packaging.python.org/guides/distributing-packages-using-setuptools/#python-requires
    python_requires='>=3.12, <4',

    # This field lists other packages that your project depends on to run.
    # Any package you put here will be installed by pip when your project is
    # installed, so they must be valid existing projects.
    #
    # For an analysis of "install_requires" vs pip's requirements files see:
    # https://packaging.python.org/en/latest/requirements.html
    install_requires=requirements,

    # If there are data files included in your packages that need to be
    # installed, specify them here.
    #
    package_data={  # Optional
        '': ['*.yaml'],
    },

    # To provide executable scripts, use entry points in preference to the
    # "scripts" keyword. Entry points provide cross-platform support and allow
    # `pip` to create the appropriate form of executable for the target
    # platform.

    entry_points={
        'console_scripts': [
            'aced_submission = aced_submission.cli:cli'
        ],
    },

    include_package_data=True,

    # List additional URLs that are relevant to your project as a dict.
    #
    # This field corresponds to the "Project-URL" metadata fields:
    # https://packaging.python.org/specifications/core-metadata/#project-url-multiple-use
    #
    # Examples listed include a pattern for specifying where the package tracks
    # issues, where the source is hosted, where to say thanks to the package
    # maintainers, and where to support the project financially. The key is
    # what's used to render the link text on PyPI.
    project_urls={  # Optional
        'Bug Reports': 'https://github.com/ACED-IDP/aced_submission/issues',
        'Source': 'https://github.com/ACED-IDP/aced_submission',
    },
)<|MERGE_RESOLUTION|>--- conflicted
+++ resolved
@@ -41,11 +41,8 @@
 
     # Versions should comply with PEP 440:
     # https://packaging.python.org/en/latest/single_source_version.html
-<<<<<<< HEAD
     version='0.0.10rc13',  # Required
-=======
-    version='0.0.10rc12',  # Required
->>>>>>> 45857a0f
+
 
     # This is a one-line description or tagline of what your project does. This
     # corresponds to the "Summary" metadata field:
